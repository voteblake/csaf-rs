--- conflicted
+++ resolved
@@ -20,15 +20,10 @@
 rustsec = { version = "0.25", optional = true }
 # Has to be kept in sync with version used by rustsec
 crates-index = { version = "0.17", optional = true }
-<<<<<<< HEAD
 serde_with = "2"
-packageurl = { version = "0.3", features = ["serde"] }
-cpe = "0.1"
-=======
-serde_with = "1"
 packageurl = "0.3"
 cpe = "0.1.2"
->>>>>>> 4f50705a
+
 
 [features]
 default = ["rustsec-interop"]
